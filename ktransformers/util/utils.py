--- conflicted
+++ resolved
@@ -92,15 +92,8 @@
             target_dtype = torch.get_default_dtype()
             device = get_device(translated_key[:translated_key.rfind(".")], gguf_loader.tensor_device_map)
             print(f"loading {translated_key} to {device}")
-<<<<<<< HEAD
             torch.cuda.empty_cache()
-            # device = "cpu" if "embd" in translated_key else "cuda"
-            weights = gguf_loader.load_gguf_tensor(translated_key, device = device).to(dtype = target_dtype)
-=======
-            torch.cuda.empty_cache() # To fit in 16G VRAM. By "wkGCaSS - 知乎 https://zhuanlan.zhihu.com/p/25491611225"
-            # weights = gguf_loader.load_gguf_tensor(translated_key, device = device).to(dtype = target_dtype)
             weights = load_dequantized_tensor(translated_key, device=device).to(dtype=target_dtype)
->>>>>>> 3c8c5805
             set_param(module, name, weights)
             del weights
         else:
