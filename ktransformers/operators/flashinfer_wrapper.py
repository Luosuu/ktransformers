--- conflicted
+++ resolved
@@ -9,11 +9,7 @@
 
 try:
     import flashinfer
-<<<<<<< HEAD
-    flashinfer_enabled = False
-=======
     flashinfer_enabled = False # disabled now, TODO:use new version of flashinfer and enable
->>>>>>> ac2a1716
     print("found flashinfer")
     
 except ImportError:
