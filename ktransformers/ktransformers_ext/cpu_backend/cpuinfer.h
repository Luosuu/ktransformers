/**
 * @Description  :
 * @Author       : chenht2022
 * @Date         : 2024-07-16 10:43:18
 * @Version      : 1.0.0
 * @LastEditors  : chenht2022
 * @LastEditTime : 2024-08-07 09:47:43
 * @Copyright (c) 2024 by KVCache.AI, All Rights Reserved.
 **/
#ifndef CPUINFER_CPUINFER_H
#define CPUINFER_CPUINFER_H

#include <atomic>
#include <condition_variable>
#include <functional>
#include <mutex>
#include <queue>
#include <thread>
#include <vector>
<<<<<<< HEAD
=======
#ifdef KTRANSFORMERS_USE_CUDA
#include "vendors/cuda.h"
#elif KTRANSFORMERS_USE_MUSA
#include "vendors/musa.h"
#endif
>>>>>>> 4f22d726

#include "backend.h"
#include "task_queue.h"
#include "../vendors/vendor.h"

#include "llama.cpp/ggml-impl.h"

class CPUInfer {
   public:
    CPUInfer(int thread_num) {
        backend_ = new Backend(thread_num - 1);
        task_queue_ = new TaskQueue();
        for (int i = 0; i < (1 << 16); ++i) {
            ggml_table_f32_f16[i] = GGML_COMPUTE_FP16_TO_FP32(i);
        }
    }

    ~CPUInfer() {
        delete backend_;
        delete task_queue_;
    }

    template <typename Func, typename Obj, typename... Args>
    void enqueue(Func f, Obj* obj, Args... args) {
        task_queue_->enqueue([=]() {
            std::invoke(f, *obj, args..., backend_);
        });
    }

    void submit(std::pair<intptr_t, intptr_t> params) {
        void (*func)(void*) = (void (*)(void*))params.first;
        void* args = (void*)params.second;
        *((CPUInfer**)args) = this;
        func(args);
    }

    void sync() {
        task_queue_->sync();
    }

    void submit_with_cuda_stream(intptr_t user_cuda_stream, std::pair<intptr_t, intptr_t> params) {
        void (*func)(void*) = (void (*)(void*))params.first;
        void* args = (void*)params.second;
        *((CPUInfer**)args) = this;
        cudaLaunchHostFunc((cudaStream_t)user_cuda_stream, (cudaHostFn_t)func, args);
    }

    static void sync_(void* cpu_infer_ptr) {
        CPUInfer* cpuinfer = (CPUInfer*)cpu_infer_ptr;
        cpuinfer->sync();
    }

    void sync_with_cuda_stream(intptr_t user_cuda_stream) {
        cudaLaunchHostFunc((cudaStream_t)user_cuda_stream, (cudaHostFn_t)&sync_, (void*)this);
    }

   public:
    Backend* backend_;
    TaskQueue* task_queue_;
};

#endif<|MERGE_RESOLUTION|>--- conflicted
+++ resolved
@@ -7,83 +7,83 @@
  * @LastEditTime : 2024-08-07 09:47:43
  * @Copyright (c) 2024 by KVCache.AI, All Rights Reserved.
  **/
-#ifndef CPUINFER_CPUINFER_H
-#define CPUINFER_CPUINFER_H
-
-#include <atomic>
-#include <condition_variable>
-#include <functional>
-#include <mutex>
-#include <queue>
-#include <thread>
-#include <vector>
-<<<<<<< HEAD
-=======
-#ifdef KTRANSFORMERS_USE_CUDA
-#include "vendors/cuda.h"
-#elif KTRANSFORMERS_USE_MUSA
-#include "vendors/musa.h"
-#endif
->>>>>>> 4f22d726
-
-#include "backend.h"
-#include "task_queue.h"
-#include "../vendors/vendor.h"
-
-#include "llama.cpp/ggml-impl.h"
-
-class CPUInfer {
-   public:
-    CPUInfer(int thread_num) {
-        backend_ = new Backend(thread_num - 1);
-        task_queue_ = new TaskQueue();
-        for (int i = 0; i < (1 << 16); ++i) {
-            ggml_table_f32_f16[i] = GGML_COMPUTE_FP16_TO_FP32(i);
-        }
-    }
-
-    ~CPUInfer() {
-        delete backend_;
-        delete task_queue_;
-    }
-
-    template <typename Func, typename Obj, typename... Args>
-    void enqueue(Func f, Obj* obj, Args... args) {
-        task_queue_->enqueue([=]() {
-            std::invoke(f, *obj, args..., backend_);
-        });
-    }
-
-    void submit(std::pair<intptr_t, intptr_t> params) {
-        void (*func)(void*) = (void (*)(void*))params.first;
-        void* args = (void*)params.second;
-        *((CPUInfer**)args) = this;
-        func(args);
-    }
-
-    void sync() {
-        task_queue_->sync();
-    }
-
-    void submit_with_cuda_stream(intptr_t user_cuda_stream, std::pair<intptr_t, intptr_t> params) {
-        void (*func)(void*) = (void (*)(void*))params.first;
-        void* args = (void*)params.second;
-        *((CPUInfer**)args) = this;
-        cudaLaunchHostFunc((cudaStream_t)user_cuda_stream, (cudaHostFn_t)func, args);
-    }
-
-    static void sync_(void* cpu_infer_ptr) {
-        CPUInfer* cpuinfer = (CPUInfer*)cpu_infer_ptr;
-        cpuinfer->sync();
-    }
-
-    void sync_with_cuda_stream(intptr_t user_cuda_stream) {
-        cudaLaunchHostFunc((cudaStream_t)user_cuda_stream, (cudaHostFn_t)&sync_, (void*)this);
-    }
-
-   public:
-    Backend* backend_;
-    TaskQueue* task_queue_;
-};
-
-#endif+ #ifndef CPUINFER_CPUINFER_H
+ #define CPUINFER_CPUINFER_H
+ 
+ #include <atomic>
+ #include <condition_variable>
+ #include <functional>
+ #include <mutex>
+ #include <queue>
+ #include <thread>
+ #include <vector>
+ #ifdef KTRANSFORMERS_USE_CUDA
+ #include "vendors/cuda.h"
+ #elif KTRANSFORMERS_USE_MUSA
+ #include "vendors/musa.h"
+ #elif KTRANSFORMERS_USE_ROCM
+ #define __HIP_PLATFORM_AMD__
+ #include "vendors/hip.h"
+ #endif
+ 
+ #include "backend.h"
+ #include "task_queue.h"
+ #include "../vendors/vendor.h"
+ 
+ #include "llama.cpp/ggml-impl.h"
+ 
+ class CPUInfer {
+    public:
+     CPUInfer(int thread_num) {
+         backend_ = new Backend(thread_num - 1);
+         task_queue_ = new TaskQueue();
+         for (int i = 0; i < (1 << 16); ++i) {
+             ggml_table_f32_f16[i] = GGML_COMPUTE_FP16_TO_FP32(i);
+         }
+     }
+ 
+     ~CPUInfer() {
+         delete backend_;
+         delete task_queue_;
+     }
+ 
+     template <typename Func, typename Obj, typename... Args>
+     void enqueue(Func f, Obj* obj, Args... args) {
+         task_queue_->enqueue([=]() {
+             std::invoke(f, *obj, args..., backend_);
+         });
+     }
+ 
+     void submit(std::pair<intptr_t, intptr_t> params) {
+         void (*func)(void*) = (void (*)(void*))params.first;
+         void* args = (void*)params.second;
+         *((CPUInfer**)args) = this;
+         func(args);
+     }
+ 
+     void sync() {
+         task_queue_->sync();
+     }
+ 
+     void submit_with_cuda_stream(intptr_t user_cuda_stream, std::pair<intptr_t, intptr_t> params) {
+         void (*func)(void*) = (void (*)(void*))params.first;
+         void* args = (void*)params.second;
+         *((CPUInfer**)args) = this;
+         cudaLaunchHostFunc((cudaStream_t)user_cuda_stream, (cudaHostFn_t)func, args);
+     }
+ 
+     static void sync_(void* cpu_infer_ptr) {
+         CPUInfer* cpuinfer = (CPUInfer*)cpu_infer_ptr;
+         cpuinfer->sync();
+     }
+ 
+     void sync_with_cuda_stream(intptr_t user_cuda_stream) {
+         cudaLaunchHostFunc((cudaStream_t)user_cuda_stream, (cudaHostFn_t)&sync_, (void*)this);
+     }
+ 
+    public:
+     Backend* backend_;
+     TaskQueue* task_queue_;
+ };
+ 
+ #endif