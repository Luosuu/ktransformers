import torch
import asyncio
from transformers import AutoTokenizer, AutoConfig, GenerationConfig
from ktransformers.server.backend.interfaces.transformers import (
    TransformersInterface,
    ConfigArgs,
    TransformersThreadContext,
    default_args,
    TextStreamer,
)
from ktransformers.server.config.log import logger
from ktransformers.optimize.optimize import optimize_and_load_gguf
from ktransformers.models.custom_cache import StaticCache
from ktransformers.util.cuda_graph_runner import CUDAGraphRunner
from ktransformers.local_chat import custom_models, default_optimize_rules
from ktransformers.util.utils import get_device

<<<<<<< HEAD

warm_uped = False

=======
warm_uped = False
>>>>>>> f029588b
class KTransformersThreadContext(TransformersThreadContext):
    pass


class KTransformersInterface(TransformersInterface):
    def __init__(self, args: ConfigArgs = default_args):
        self.args = args
        torch.set_default_dtype(torch.bfloat16)
        torch.set_grad_enabled(False)
        self.tokenizer = AutoTokenizer.from_pretrained(args.model_dir, device=args.device, trust_remote_code=args.trust_remote_code)
        config = AutoConfig.from_pretrained(args.model_dir, trust_remote_code=args.trust_remote_code)
        if config.architectures[0] == "Qwen2MoeForCausalLM":
            config._attn_implementation = "flash_attention_2"

        with torch.device("meta"):
            self.model = custom_models[config.architectures[0]](config)
        if default_args.optimize_config_path is None:
            optimize_rule_path = default_optimize_rules[config.architectures[0]]
        else:
            optimize_rule_path = args.optimize_config_path

        # print(optimize_config)

        gguf_path = args.gguf_path
        if gguf_path is None:
            gguf_path = input(
                "please input the path of your gguf file(gguf file in the dir containing input gguf file must all"
                " belong to current model):"
            )
        optimize_and_load_gguf(self.model, optimize_rule_path, gguf_path, config)

        self.device_map = self.model.gguf_loader.tensor_device_map
        # logger.info(f"{args.model_name} loaded from {args.model_dir} to {self.device_map}")
        self.cache = StaticCache(
            config=self.model.config,
            max_batch_size=args.batch_size,
            max_cache_len=args.cache_lens,
            device=self.device_map,
            dtype=self.model.dtype,
        )
        # logger.info(f"StaticCache (length={args.cache_lens}), batch size:{args.batch_size}")
        try:
            self.model.generation_config = GenerationConfig.from_pretrained(args.model_dir)
        except:
            gen_config = GenerationConfig(
                max_length=128,
                temperature=0.7,
                top_p=0.9,
                do_sample=True
            )
            self.model.generation_config = gen_config
        if self.model.generation_config.pad_token_id is None:
            self.model.generation_config.pad_token_id = self.model.generation_config.eos_token_id
        self.streamer = TextStreamer(self.tokenizer)

        self._infer_lock = asyncio.Lock()

    def decode_one_tokens(self):
        global warm_uped

        device_map = self.model.gguf_loader.tensor_device_map
        torch_device = get_device("blk.0.self_attn", device_map)
        torch_device = "cuda:0" if torch_device == "cuda" else torch_device
<<<<<<< HEAD
        torch.cuda.set_device(torch_device)
        if warm_uped and self.args.use_cuda_graph:
=======
        global warm_uped
        if self.args.use_cuda_graph and warm_uped == True:
            
>>>>>>> f029588b
            if not hasattr(self, "cuda_graph_runner"):
                self.cuda_graph_runner = CUDAGraphRunner()
                self.cuda_graph_runner.capture(
                    self.model,
                    self.current_ids,
                    self.active_cache_position.unsqueeze(0),
                    self.active_cache_position,
                    self.cache,
                    main_device=torch_device,
                    return_dict=False,
                    use_cache=True,
                )

            if hasattr(self, "cuda_graph_runner"):
                logits = self.cuda_graph_runner(
                    self.current_ids, self.active_cache_position.unsqueeze(0), self.active_cache_position
                )
                self.cache.change_seq_length(1)
                torch.cuda.synchronize()
                logits = logits[0, -1, :]
                return self.logits_to_token(logits)
        
        if self.args.use_cuda_graph:
            warm_uped = True
            
        if self.use_static_cache:
            mask = torch.ones((1, self.seq_length)).to(torch_device)
            logits = self.model(
                self.current_ids.to(torch_device),
                cache_position=self.active_cache_position,
                past_key_values=self.cache,
                attention_mask=mask,
                return_dict=False,
                use_cache=True,
            )[0]
        else:
            logits = self.model(self.current_ids, return_dict=False)[0]
        logits = logits[0, -1, :]
        warm_uped = True

        return self.logits_to_token(logits)



    @torch.no_grad
    def prefill(self, input_ids: torch.Tensor, is_new: bool):
        input_ids_length = input_ids.shape[-1]
        logger.debug(f"input_ids: {input_ids.shape}")

        device = self.device_map.get("blk.0.self_attn", {}).get("generate_device", "cuda:0")
        device = "cuda:0" if device == "cuda" else device

        if is_new:
            self.ever_generated_ids.clear()
            same_prefix = 0
            flat_input_ids = input_ids.flatten()

            if getattr(self, 'generated_ids', None) is None:
                self.generated_ids = torch.zeros(
                    self.args.batch_size,
                    input_ids.shape[-1] + self.args.max_new_tokens + 1,
                    dtype=torch.int,
                    device=self.args.device,
                )
                self.seq_length = 1            
            
            flat_prev_ids = self.generated_ids.flatten()
            for i in range(min(self.seq_length, flat_input_ids.shape[0]) - 1):
                if flat_input_ids[i] == flat_prev_ids[i]:
                    same_prefix += 1
                else:
                    break
            
            logger.debug(f"same prefix len: {same_prefix}")
            self.cache.remove_suffix(same_prefix)
            self.seq_length = same_prefix
            self.generated_ids = self.generated_ids[..., :same_prefix]
            input_ids = input_ids[..., same_prefix:]
            input_ids_length = input_ids.shape[-1]

        self.ever_generated_ids.clear()
        self.profiler.set_counter("prefill", input_ids_length)
        logger.debug(f"input_ids: {input_ids.shape}")

        logger.debug(f"generate_ids: {self.generated_ids.shape}")
        former_seq_length = self.seq_length
        self.seq_length += input_ids_length
        expected_length = self.seq_length + self.args.max_new_tokens + 1
        delta_length = expected_length - self.generated_ids.shape[-1]
        if delta_length > 0:
            new_generate_ids = torch.zeros(
                self.args.batch_size, delta_length, dtype=torch.int, device=self.args.device
            )
            self.generated_ids = torch.cat([self.generated_ids, new_generate_ids], dim=-1)
        
        logger.debug(f"cache position: {former_seq_length} to {self.seq_length}")
        cache_position = torch.arange(former_seq_length, self.seq_length, device=device)
        self.generated_ids[:, cache_position] = input_ids.to(self.args.device).to(torch.int)

        mask = torch.ones((1, self.seq_length)).to(device)
        if not (type(self) is TransformersInterface):
            input_ids = input_ids.to("cpu")
        inputs_embeds = self.model.model.embed_tokens(input_ids).to(device)
        torch.cuda.set_device(device)
        if self.use_static_cache:
            logits = self.model(
                inputs_embeds=inputs_embeds,
                cache_position=cache_position,
                past_key_values=self.cache,
                return_dict=False,
                use_cache=True,
                attention_mask=mask,
            )[0]
        else:
            logits = self.model(inputs_embeds=inputs_embeds, return_dict=False)[0]

        self.prepare_logits_wrapper(input_ids, device)
        next_token = self.logits_to_token(logits[0, -1, :])
        yield self.append_new_tokens(next_token)

    @property
    def active_cache_position(self):
        device = self.device_map.get("blk.0.self_attn", {}).get("generate_device", "cuda:0")
        return torch.tensor([self.seq_length - 1], device=device)
    
    async def inference(self, local_messages, thread_id: str):
        async with self._infer_lock:
            async for v in super().inference(local_messages, thread_id):
                yield v<|MERGE_RESOLUTION|>--- conflicted
+++ resolved
@@ -15,13 +15,9 @@
 from ktransformers.local_chat import custom_models, default_optimize_rules
 from ktransformers.util.utils import get_device
 
-<<<<<<< HEAD
 
 warm_uped = False
 
-=======
-warm_uped = False
->>>>>>> f029588b
 class KTransformersThreadContext(TransformersThreadContext):
     pass
 
@@ -85,14 +81,8 @@
         device_map = self.model.gguf_loader.tensor_device_map
         torch_device = get_device("blk.0.self_attn", device_map)
         torch_device = "cuda:0" if torch_device == "cuda" else torch_device
-<<<<<<< HEAD
         torch.cuda.set_device(torch_device)
         if warm_uped and self.args.use_cuda_graph:
-=======
-        global warm_uped
-        if self.args.use_cuda_graph and warm_uped == True:
-            
->>>>>>> f029588b
             if not hasattr(self, "cuda_graph_runner"):
                 self.cuda_graph_runner = CUDAGraphRunner()
                 self.cuda_graph_runner.capture(
@@ -131,7 +121,6 @@
         else:
             logits = self.model(self.current_ids, return_dict=False)[0]
         logits = logits[0, -1, :]
-        warm_uped = True
 
         return self.logits_to_token(logits)
 
